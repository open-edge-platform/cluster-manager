--- conflicted
+++ resolved
@@ -21,17 +21,6 @@
               {}
             ],
             "agentConfig": {
-<<<<<<< HEAD
-              "kubelet": {
-                "extraArgs": [
-                  "--topology-manager-policy=best-effort",
-                  "--cpu-manager-policy=static",
-                  "--reserved-cpus=1",
-                  "--max-pods=250",
-                  "--tls-cipher-suites=TLS_ECDHE_RSA_WITH_AES_128_GCM_SHA256,TLS_AES_256_GCM_SHA384,TLS_ECDHE_RSA_WITH_AES_256_GCM_SHA384,TLS_ECDHE_ECDSA_WITH_AES_256_GCM_SHA384"
-                ]
-              }
-=======
               "kubeletArgs": [
                 "--topology-manager-policy=best-effort",
                 "--cpu-manager-policy=static",
@@ -39,7 +28,6 @@
                 "--max-pods=250",
                 "--tls-cipher-suites=TLS_ECDHE_RSA_WITH_AES_128_GCM_SHA256,TLS_AES_256_GCM_SHA384,TLS_ECDHE_RSA_WITH_AES_256_GCM_SHA384,TLS_ECDHE_ECDSA_WITH_AES_256_GCM_SHA384"
               ]
->>>>>>> 0c393661
             },
             "preK3sCommands": [
               "mkdir -p /etc/systemd/system/k3s-server.service.d",
@@ -49,51 +37,6 @@
               "sudo cp /var/lib/rancher/k3s/agent/pod-manifests/connect-agent.yaml /var/lib/kubelet/static-pods/connect-agent.yaml"
             ],
             "postK3sCommands": [
-<<<<<<< HEAD
-              "kubectl apply -f https://raw.githubusercontent.com/projectcalico/calico/v3.29.3/manifests/calico.yaml",
-              "sudo mount --make-shared /sys && sudo mount --make-shared / && sudo mount --make-shared /run"
-            ],
-            "privateRegistriesConfig": {},
-            "serverConfig": {
-              "cni": "calico",
-              "cniMultusEnable": true,
-              "disableComponents": [],
-              "kubeApiServer": {
-                "extraArgs": [
-                  "--feature-gates=PortForwardWebsockets=true",
-                  "--tls-cipher-suites=TLS_ECDHE_RSA_WITH_AES_128_GCM_SHA256,TLS_AES_256_GCM_SHA384,TLS_ECDHE_RSA_WITH_AES_256_GCM_SHA384,TLS_ECDHE_ECDSA_WITH_AES_256_GCM_SHA384"
-                ]
-              },
-              "kubeControllerManager": {
-                "extraArgs": null
-              },
-              "kubeScheduler": {
-                "extraArgs": null
-              },
-              "etcd": {
-                "exposeMetrics": false,
-                "backupConfig": {
-                  "retention": "5",
-                  "scheduleCron": "0 */5 * * *"
-                },
-                "customConfig": {
-                  "extraArgs": [
-                    "cipher-suites=[TLS_ECDHE_RSA_WITH_AES_128_GCM_SHA256,TLS_AES_256_GCM_SHA384,TLS_ECDHE_RSA_WITH_AES_256_GCM_SHA384,TLS_ECDHE_ECDSA_WITH_AES_256_GCM_SHA384]"
-                  ]
-                }
-              },
-              "disableCloudController": false,
-              "clusterDomain": "cluster.edge"
-            },
-            "version": "v1.32.4+k3s1"
-          },
-          "nodeDrainTimeout": "2m",
-          "rolloutStrategy": {
-            "type": "RollingUpdate",
-            "rollingUpdate": {
-              "maxSurge": 1
-            }
-=======
               "kubectl create -f https://raw.githubusercontent.com/projectcalico/calico/v3.30.0/manifests/operator-crds.yaml",
               "kubectl create -f https://raw.githubusercontent.com/projectcalico/calico/v3.30.0/manifests/tigera-operator.yaml",
               "kubectl create -f https://raw.githubusercontent.com/projectcalico/calico/v3.30.0/manifests/custom-resources.yaml"
@@ -109,7 +52,6 @@
               "disableCloudController": false
             },
             "version": "v1.32.4+k3s1"
->>>>>>> 0c393661
           }
         }
       }
