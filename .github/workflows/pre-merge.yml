# SPDX-FileCopyrightText: (C) 2025 Intel Corporation
# SPDX-License-Identifier: Apache-2.0

---

name: Pre-Merge CI Pipeline

on:
  pull_request:
    branches:
      - main
      - release-*
  workflow_dispatch: 

permissions: {}

jobs:
  lint:
    permissions:
      contents: read
    runs-on: ubuntu-latest
    steps:
    - name: Checkout PR
      uses: actions/checkout@11bd71901bbe5b1630ceea73d27597364c9af683 # v4.2.2
      with:
        ref: ${{ github.head_ref }}
        persist-credentials: false

    - name: "Setup"
      uses: open-edge-platform/orch-ci/.github/actions/bootstrap@13722579bc8edfb712203cb8e88fcc404d2218bc  # 0.1.9
      with:
        gh_token: ${{ secrets.SYS_ORCH_GITHUB }}
        bootstrap_tools: "go,gotools,nodejs"

    - name: Configure cache locations
      run: |
        echo "GOCACHE=$(go env GOCACHE)" >> $GITHUB_ENV
        echo "GOMODCACHE=$(go env GOMODCACHE)" >> $GITHUB_ENV
    
    - name: Cache build artifact
      uses: actions/cache@5a3ec84eff668545956fd18022155c47e93e2684  # v4.2.3
      with:
        path: |
          ${{ env.GOCACHE }}
          ${{ env.GOMODCACHE }}
          ~/.cache/golangci-lint
        key: ${{ github.repository }}-lint-${{ runner.os }}-go-${{ hashFiles('**/go.mod') }}

    - name: Lint code
      run: make lint

  build:
    permissions:
      contents: read
    runs-on: ubuntu-latest
    steps:
    - name: Checkout PR
      uses: actions/checkout@11bd71901bbe5b1630ceea73d27597364c9af683 # v4.2.2
      with:
        ref: ${{ github.head_ref }}
        persist-credentials: false

    - name: "Setup"
      uses: open-edge-platform/orch-ci/.github/actions/bootstrap@13722579bc8edfb712203cb8e88fcc404d2218bc  # 0.1.9
      with:
        gh_token: ${{ secrets.SYS_ORCH_GITHUB }}
        bootstrap_tools: "go,gotools"

    - name: Configure cache locations
      run: |
        echo "GOCACHE=$(go env GOCACHE)" >> $GITHUB_ENV
        echo "GOMODCACHE=$(go env GOMODCACHE)" >> $GITHUB_ENV

    - name: Cache build artifact
      uses: actions/cache@5a3ec84eff668545956fd18022155c47e93e2684  # v4.2.3
      with:
        path: |
          ${{ env.GOCACHE }}
          ${{ env.GOMODCACHE }}
        key: ${{ github.repository }}-build-${{ runner.os }}-go-${{ hashFiles('**/go.mod') }}

    - name: Build code
      run: make build

  test:
    permissions:
      contents: read
    runs-on: ubuntu-latest
    steps:
    - name: Checkout PR
      uses: actions/checkout@11bd71901bbe5b1630ceea73d27597364c9af683 # v4.2.2
      with:
        ref: ${{ github.head_ref }}
        persist-credentials: false

    - name: "Setup"
      uses: open-edge-platform/orch-ci/.github/actions/bootstrap@13722579bc8edfb712203cb8e88fcc404d2218bc  # 0.1.9
      with:
        gh_token: ${{ secrets.SYS_ORCH_GITHUB }}
        bootstrap_tools: "go,gotools" 

    - name: Configure cache locations
      run: |
        echo "GOCACHE=$(go env GOCACHE)" >> $GITHUB_ENV
        echo "GOMODCACHE=$(go env GOMODCACHE)" >> $GITHUB_ENV

    - name: Cache build artifact
      uses: actions/cache@5a3ec84eff668545956fd18022155c47e93e2684  # v4.2.3
      with:
        path: |
          ${{ env.GOCACHE }}
          ${{ env.GOMODCACHE }}
        key: ${{ github.repository }}-test-${{ runner.os }}-go-${{ hashFiles('**/go.mod') }}

    - name: Test code
      run: make test
  
  pre-merge:
    permissions:
      contents: read
    needs: [lint, build, test]
    uses: open-edge-platform/orch-ci/.github/workflows/pre-merge.yml@main
    with:
      bootstrap_tools: "base,go"
      cache_go: true
      remove_cache_go: true
      run_security_scans: true
      run_version_check: true
      run_dep_version_check: true
      run_build: false
      run_lint: false
      run_test: false
      run_validate_clean_folder: false
<<<<<<< HEAD
      run_docker_build: true
=======
      run_docker_build: true
      run_docker_push: true
      run_helm_build: true
      run_helm_push: true
    secrets: inherit
>>>>>>> dec4006f
<|MERGE_RESOLUTION|>--- conflicted
+++ resolved
@@ -131,12 +131,8 @@
       run_lint: false
       run_test: false
       run_validate_clean_folder: false
-<<<<<<< HEAD
-      run_docker_build: true
-=======
       run_docker_build: true
       run_docker_push: true
       run_helm_build: true
       run_helm_push: true
-    secrets: inherit
->>>>>>> dec4006f
+    secrets: inherit