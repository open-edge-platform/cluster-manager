--- conflicted
+++ resolved
@@ -1,44 +1,3 @@
-<<<<<<< HEAD
-# SPDX-FileCopyrightText: (C) 2025 Intel Corporation
-# SPDX-License-Identifier: Apache-2.0
-
----
-
-name: Auto Update PR
-
-# On push to the main branch and support branches, update any branches that are out of date
-# and have auto-merge enabled. If the branch is currently out of date with the base branch,
-# it must be first manually updated and then will be kept up to date on future runs.
-on:
-  push:
-    branches:
-      - main
-      - release-*
-
-permissions: {}
-
-concurrency:
-  group: ${{ github.workflow }}-${{ github.ref }}
-  cancel-in-progress: true
-
-jobs:
-  update-pull-requests:
-    permissions:
-      contents: read
-      pull-requests: write
-    runs-on: ubuntu-latest
-
-    steps:
-      - name: Checkout repository
-        uses: actions/checkout@08c6903cd8c0fde910a37f88322edcfb5dd907a8  # v5.0.0
-        with:
-          persist-credentials: false
-
-      - name: Update pull requests
-        uses: open-edge-platform/orch-ci/.github/actions/pr_updater@76700c2fb6d547733b9218d9638dca43f5296399  # 0.1.52
-        with:
-          github_token: ${{ secrets.SYS_ORCH_GITHUB }}
-=======
 # SPDX-FileCopyrightText: (C) 2025 Intel Corporation
 # SPDX-License-Identifier: Apache-2.0
 
@@ -77,5 +36,4 @@
       - name: Update pull requests
         uses: open-edge-platform/orch-ci/.github/actions/pr_updater@e4fa54613527cfaad83ba8b625fd845a4ab8409d  # 0.1.53
         with:
-          github_token: ${{ secrets.SYS_ORCH_GITHUB }}
->>>>>>> 1ff054f5
+          github_token: ${{ secrets.SYS_ORCH_GITHUB }}