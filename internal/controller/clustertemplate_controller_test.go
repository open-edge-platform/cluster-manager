--- conflicted
+++ resolved
@@ -115,36 +115,78 @@
 			if err == nil {
 				Expect(controllerutil.ContainsFinalizer(clustertemplate, clusterv1alpha1.ClusterTemplateFinalizer)).To(BeFalse())
 			}
-<<<<<<< HEAD
-
-			_, err := controllerReconciler.Reconcile(ctx, reconcile.Request{
-				NamespacedName: typeNamespacedName,
-			})
-			Expect(err).NotTo(HaveOccurred())
-
-			Expect(k8sClient.Get(ctx, typeNamespacedName, clustertemplate)).To(Succeed())
-			Expect(clustertemplate.Status.Ready).To(BeTrue())
-
-			By("validating the IntelMachineTemplate is created")
-			err = k8sClient.Get(ctx, types.NamespacedName{
-				Name:      fmt.Sprintf("%s-controlplane", typeNamespacedName.Name),
-				Namespace: typeNamespacedName.Namespace,
-			}, &intelv1alpha1.IntelMachineTemplate{})
-			Expect(err).NotTo(HaveOccurred())
-
-			By("validating the IntelClusterTemplate is created")
-			err = k8sClient.Get(ctx, typeNamespacedName, &intelv1alpha1.IntelClusterTemplate{})
-			Expect(err).NotTo(HaveOccurred())
-
-			By("validating the RKE2ControlPlaneTemplate is created")
-			err = k8sClient.Get(ctx, typeNamespacedName, &rke2cpv1beta1.RKE2ControlPlaneTemplate{})
-			Expect(err).NotTo(HaveOccurred())
-
-			By("validating the ClusterClass is created")
-			err = k8sClient.Get(ctx, typeNamespacedName, &capiv1beta1.ClusterClass{})
-			Expect(err).NotTo(HaveOccurred())
-		})
-	})
+		},
+
+		Entry("for Kubeadm CP and Docker Infra",
+			"kubeadm", "docker", "v1.30.6",
+			"{\"apiVersion\":\"controlplane.cluster.x-k8s.io/v1beta1\",\"kind\":\"KubeadmControlPlaneTemplate\",\"metadata\":{\"name\":\"kubeadm-control-plane-template-v0.1.0\"},\"spec\":{\"template\":{\"spec\":{\"kubeadmConfigSpec\":{\"clusterConfiguration\":{\"apiServer\":{\"certSANs\":[\"localhost\",\"127.0.0.1\",\"0.0.0.0\",\"host.docker.internal\"]}},\"initConfiguration\":{\"nodeRegistration\":{}},\"joinConfiguration\":{\"nodeRegistration\":{}},\"postKubeadmCommands\":[\"kubectl apply -f https://raw.githubusercontent.com/projectcalico/calico/v3.26.1/manifests/calico.yaml\"]}}}}}",
+			func() {
+				By("validating the DockerMachineTemplate is created")
+				err := k8sClient.Get(ctx, types.NamespacedName{
+					Name:      fmt.Sprintf("%s-controlplane", typeNamespacedName.Name),
+					Namespace: typeNamespacedName.Namespace,
+				}, &dockerv1beta1.DockerMachineTemplate{})
+				Expect(err).NotTo(HaveOccurred())
+
+				By("validating the DockerClusterTemplate is created")
+				err = k8sClient.Get(ctx, typeNamespacedName, &dockerv1beta1.DockerClusterTemplate{})
+				Expect(err).NotTo(HaveOccurred())
+
+				By("validating the KubeadmControlPlaneTemplate is created")
+				err = k8sClient.Get(ctx, typeNamespacedName, &kubeadmcpv1beta1.KubeadmControlPlaneTemplate{})
+				Expect(err).NotTo(HaveOccurred())
+			},
+		),
+
+		Entry("for RKE2 CP and Docker Infra",
+			"rke2", "docker", "v1.30.6+rke2r1",
+			"{\"kind\":\"RKE2ControlPlaneTemplate\",\"apiVersion\":\"controlplane.cluster.x-k8s.io/v1beta1\",\"spec\":{\"template\":{\"spec\":{\"serverConfig\":{\"cni\":\"calico\",\"disableComponents\":{\"kubernetesComponents\":[\"cloudController\"]}},\"nodeDrainTimeout\":\"2m\",\"rolloutStrategy\":{\"type\":\"RollingUpdate\",\"rollingUpdate\":{\"maxSurge\":1}}}}}}",
+			func() {
+				By("validating the DockerMachineTemplate is created")
+				err := k8sClient.Get(ctx, types.NamespacedName{
+					Name:      fmt.Sprintf("%s-controlplane", typeNamespacedName.Name),
+					Namespace: typeNamespacedName.Namespace,
+				}, &dockerv1beta1.DockerMachineTemplate{})
+				Expect(err).NotTo(HaveOccurred())
+
+				By("validating the Prerequisites ConfigMap is created")
+				err = k8sClient.Get(ctx, types.NamespacedName{
+					Name:      fmt.Sprintf("%s-rke2-class-lb-config", typeNamespacedName.Name),
+					Namespace: typeNamespacedName.Namespace,
+				}, &corev1.ConfigMap{})
+				Expect(err).NotTo(HaveOccurred())
+
+				By("validating the DockerClusterTemplate is created")
+				err = k8sClient.Get(ctx, typeNamespacedName, &dockerv1beta1.DockerClusterTemplate{})
+				Expect(err).NotTo(HaveOccurred())
+
+				By("validating the RKE2ControlPlaneTemplate is created")
+				err = k8sClient.Get(ctx, typeNamespacedName, &rke2cpv1beta1.RKE2ControlPlaneTemplate{})
+				Expect(err).NotTo(HaveOccurred())
+			},
+		),
+
+		Entry("for RKE2 CP and Intel Infra",
+			"rke2", "intel", "v1.30.6+rke2r1",
+			"{\"kind\":\"RKE2ControlPlaneTemplate\",\"apiVersion\":\"controlplane.cluster.x-k8s.io/v1beta1\",\"spec\":{\"template\":{\"spec\":{\"serverConfig\":{\"cni\":\"calico\",\"disableComponents\":{\"kubernetesComponents\":[\"cloudController\"]}},\"nodeDrainTimeout\":\"2m\",\"rolloutStrategy\":{\"type\":\"RollingUpdate\",\"rollingUpdate\":{\"maxSurge\":1}}}}}}",
+			func() {
+				By("validating the IntelMachineTemplate is created")
+				err := k8sClient.Get(ctx, types.NamespacedName{
+					Name:      fmt.Sprintf("%s-controlplane", typeNamespacedName.Name),
+					Namespace: typeNamespacedName.Namespace,
+				}, &intelv1alpha1.IntelMachineTemplate{})
+				Expect(err).NotTo(HaveOccurred())
+
+				By("validating the IntelClusterTemplate is created")
+				err = k8sClient.Get(ctx, typeNamespacedName, &intelv1alpha1.IntelClusterTemplate{})
+				Expect(err).NotTo(HaveOccurred())
+
+				By("validating the RKE2ControlPlaneTemplate is created")
+				err = k8sClient.Get(ctx, typeNamespacedName, &rke2cpv1beta1.RKE2ControlPlaneTemplate{})
+				Expect(err).NotTo(HaveOccurred())
+			},
+		),
+	)
 })
 
 var _ = Describe("ClusterTemplate Controller for RKE2 CP and Intel Infra", func() {
@@ -255,78 +297,4 @@
 			Expect(err).NotTo(HaveOccurred())
 		})
 	})
-=======
-		},
-
-		Entry("for Kubeadm CP and Docker Infra",
-			"kubeadm", "docker", "v1.30.6",
-			"{\"apiVersion\":\"controlplane.cluster.x-k8s.io/v1beta1\",\"kind\":\"KubeadmControlPlaneTemplate\",\"metadata\":{\"name\":\"kubeadm-control-plane-template-v0.1.0\"},\"spec\":{\"template\":{\"spec\":{\"kubeadmConfigSpec\":{\"clusterConfiguration\":{\"apiServer\":{\"certSANs\":[\"localhost\",\"127.0.0.1\",\"0.0.0.0\",\"host.docker.internal\"]}},\"initConfiguration\":{\"nodeRegistration\":{}},\"joinConfiguration\":{\"nodeRegistration\":{}},\"postKubeadmCommands\":[\"kubectl apply -f https://raw.githubusercontent.com/projectcalico/calico/v3.26.1/manifests/calico.yaml\"]}}}}}",
-			func() {
-				By("validating the DockerMachineTemplate is created")
-				err := k8sClient.Get(ctx, types.NamespacedName{
-					Name:      fmt.Sprintf("%s-controlplane", typeNamespacedName.Name),
-					Namespace: typeNamespacedName.Namespace,
-				}, &dockerv1beta1.DockerMachineTemplate{})
-				Expect(err).NotTo(HaveOccurred())
-
-				By("validating the DockerClusterTemplate is created")
-				err = k8sClient.Get(ctx, typeNamespacedName, &dockerv1beta1.DockerClusterTemplate{})
-				Expect(err).NotTo(HaveOccurred())
-
-				By("validating the KubeadmControlPlaneTemplate is created")
-				err = k8sClient.Get(ctx, typeNamespacedName, &kubeadmcpv1beta1.KubeadmControlPlaneTemplate{})
-				Expect(err).NotTo(HaveOccurred())
-			},
-		),
-
-		Entry("for RKE2 CP and Docker Infra",
-			"rke2", "docker", "v1.30.6+rke2r1",
-			"{\"kind\":\"RKE2ControlPlaneTemplate\",\"apiVersion\":\"controlplane.cluster.x-k8s.io/v1beta1\",\"spec\":{\"template\":{\"spec\":{\"serverConfig\":{\"cni\":\"calico\",\"disableComponents\":{\"kubernetesComponents\":[\"cloudController\"]}},\"nodeDrainTimeout\":\"2m\",\"rolloutStrategy\":{\"type\":\"RollingUpdate\",\"rollingUpdate\":{\"maxSurge\":1}}}}}}",
-			func() {
-				By("validating the DockerMachineTemplate is created")
-				err := k8sClient.Get(ctx, types.NamespacedName{
-					Name:      fmt.Sprintf("%s-controlplane", typeNamespacedName.Name),
-					Namespace: typeNamespacedName.Namespace,
-				}, &dockerv1beta1.DockerMachineTemplate{})
-				Expect(err).NotTo(HaveOccurred())
-
-				By("validating the Prerequisites ConfigMap is created")
-				err = k8sClient.Get(ctx, types.NamespacedName{
-					Name:      fmt.Sprintf("%s-rke2-class-lb-config", typeNamespacedName.Name),
-					Namespace: typeNamespacedName.Namespace,
-				}, &corev1.ConfigMap{})
-				Expect(err).NotTo(HaveOccurred())
-
-				By("validating the DockerClusterTemplate is created")
-				err = k8sClient.Get(ctx, typeNamespacedName, &dockerv1beta1.DockerClusterTemplate{})
-				Expect(err).NotTo(HaveOccurred())
-
-				By("validating the RKE2ControlPlaneTemplate is created")
-				err = k8sClient.Get(ctx, typeNamespacedName, &rke2cpv1beta1.RKE2ControlPlaneTemplate{})
-				Expect(err).NotTo(HaveOccurred())
-			},
-		),
-
-		Entry("for RKE2 CP and Intel Infra",
-			"rke2", "intel", "v1.30.6+rke2r1",
-			"{\"kind\":\"RKE2ControlPlaneTemplate\",\"apiVersion\":\"controlplane.cluster.x-k8s.io/v1beta1\",\"spec\":{\"template\":{\"spec\":{\"serverConfig\":{\"cni\":\"calico\",\"disableComponents\":{\"kubernetesComponents\":[\"cloudController\"]}},\"nodeDrainTimeout\":\"2m\",\"rolloutStrategy\":{\"type\":\"RollingUpdate\",\"rollingUpdate\":{\"maxSurge\":1}}}}}}",
-			func() {
-				By("validating the IntelMachineTemplate is created")
-				err := k8sClient.Get(ctx, types.NamespacedName{
-					Name:      fmt.Sprintf("%s-controlplane", typeNamespacedName.Name),
-					Namespace: typeNamespacedName.Namespace,
-				}, &intelv1alpha1.IntelMachineTemplate{})
-				Expect(err).NotTo(HaveOccurred())
-
-				By("validating the IntelClusterTemplate is created")
-				err = k8sClient.Get(ctx, typeNamespacedName, &intelv1alpha1.IntelClusterTemplate{})
-				Expect(err).NotTo(HaveOccurred())
-
-				By("validating the RKE2ControlPlaneTemplate is created")
-				err = k8sClient.Get(ctx, typeNamespacedName, &rke2cpv1beta1.RKE2ControlPlaneTemplate{})
-				Expect(err).NotTo(HaveOccurred())
-			},
-		),
-	)
->>>>>>> 78ab5ab5
 })