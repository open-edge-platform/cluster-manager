// SPDX-FileCopyrightText: (C) 2025 Intel Corporation
// SPDX-License-Identifier: Apache-2.0

package controlplaneprovider

import (
	"context"
	"encoding/json"
	"fmt"

<<<<<<< HEAD
	corev1 "k8s.io/api/core/v1"
	apiextensionsv1 "k8s.io/apiextensions-apiserver/pkg/apis/apiextensions/v1"
=======
>>>>>>> ebcb5447
	metav1 "k8s.io/apimachinery/pkg/apis/meta/v1"
	"k8s.io/apimachinery/pkg/apis/meta/v1/unstructured"
	"k8s.io/apimachinery/pkg/types"
	capiv1beta1 "sigs.k8s.io/cluster-api/api/v1beta1"
	"sigs.k8s.io/controller-runtime/pkg/client"

<<<<<<< HEAD
	kthreesbootstrapv1beta2 "github.com/k3s-io/cluster-api-k3s/bootstrap/api/v1beta2"
=======
>>>>>>> ebcb5447
	kthreescpv1beta2 "github.com/k3s-io/cluster-api-k3s/controlplane/api/v1beta2"
	intelv1alpha1 "github.com/open-edge-platform/cluster-api-provider-intel/api/v1alpha1"
	apierrors "k8s.io/apimachinery/pkg/api/errors"
)

type k3sintel struct {
}

func (k3sintel) AlterClusterClass(cc *capiv1beta1.ClusterClass) {
	cc.Spec.ControlPlane.LocalObjectTemplate.Ref.APIVersion = "controlplane.cluster.x-k8s.io/v1beta2"
	cc.Spec.ControlPlane.LocalObjectTemplate.Ref.Kind = KThreesControlPlaneTemplate

	cc.Spec.ControlPlane.MachineInfrastructure.Ref.APIVersion = "infrastructure.cluster.x-k8s.io/v1alpha1"
	cc.Spec.ControlPlane.MachineInfrastructure.Ref.Kind = IntelMachineTemplate

	cc.Spec.Infrastructure.Ref.APIVersion = "infrastructure.cluster.x-k8s.io/v1alpha1"
	cc.Spec.Infrastructure.Ref.Kind = IntelClusterTemplate

	cc.Spec.Variables = []capiv1beta1.ClusterClassVariable{
		{
			Name: connectAgentManifest,
			Schema: capiv1beta1.VariableSchema{
				OpenAPIV3Schema: capiv1beta1.JSONSchemaProps{
					Type: "object",
					Properties: map[string]capiv1beta1.JSONSchemaProps{
						"path": {
							Type: "string",
						},
						"content": {
							Type: "string",
						},
						"owner": {
							Type: "string",
						},
					},
				},
			},
		},
		{
			Name: AirGapped,
			Schema: capiv1beta1.VariableSchema{
				OpenAPIV3Schema: capiv1beta1.JSONSchemaProps{
					Type: "boolean",
					Default: &apiextensionsv1.JSON{
						Raw: []byte("false"),
					},
				},
			},
		},
	}

	cc.Spec.Patches = []capiv1beta1.ClusterClassPatch{
		{
			Name: "connect-agent-manifest",
			Description: "This patch will add connect-agent manifest " +
				"injected by Cluster Connect Gateway.",
			EnabledIf: &enabledIf,
			Definitions: []capiv1beta1.PatchDefinition{
				{
					Selector: capiv1beta1.PatchSelector{
						APIVersion: "controlplane.cluster.x-k8s.io/v1beta2",
						Kind:       KThreesControlPlaneTemplate,
						MatchResources: capiv1beta1.PatchSelectorMatch{
							ControlPlane: true,
						},
					},
					JSONPatches: []capiv1beta1.JSONPatch{
						{
							// This patch assumes something is already at .Files array.
							// If not (like in vanilla baseline template), we'll need a different patch
							Op:   "add",
							Path: "/spec/template/spec/kthreesConfigSpec/files/-",
							ValueFrom: &capiv1beta1.JSONPatchValue{
								Variable: &connectAgentManifest,
							},
						},
						{
							Op:   "add",
							Path: "/spec/template/spec/kthreesConfigSpec/agentConfig/airGapped",
							ValueFrom: &capiv1beta1.JSONPatchValue{
								Variable: &AirGapped,
							},
						},
					},
				},
			},
		},
	}
}

func (k3sintel) CreatePrerequisites(ctx context.Context, c client.Client, name types.NamespacedName) error {
	return nil
}

func (k3sintel) CreateControlPlaneTemplate(ctx context.Context, c client.Client, name types.NamespacedName, config string) error {
	var cpt kthreescpv1beta2.KThreesControlPlaneTemplate
	if err := json.Unmarshal([]byte(config), &cpt); err != nil {
		return fmt.Errorf("failed to unmarshal control plane template: %w", err)
	}

	cpt.ObjectMeta = metav1.ObjectMeta{
		Name:      name.Name,
		Namespace: name.Namespace,
	}

<<<<<<< HEAD
	cpt.Spec.Template.Spec.KThreesConfigSpec = kthreesbootstrapv1beta2.KThreesConfigSpec{
		Version: "v1.32.4+k3s1", // TODO: make configurable from the template
		ServerConfig: kthreesbootstrapv1beta2.KThreesServerConfig{ // TODO: make configurable from the template
			TLSSan:                 []string{"0.0.0.0"},
			ClusterDomain:          "cluster.edge",
			DisableCloudController: func(b bool) *bool { return &b }(false),
		},
	}

	cpt.Spec.Template.Spec.MachineTemplate = kthreescpv1beta2.KThreesControlPlaneMachineTemplate{
		InfrastructureRef: corev1.ObjectReference{
			APIVersion: "infrastructure.cluster.x-k8s.io/v1beta1",
			Kind:       "IntelMachineTemplate",
			Name:       fmt.Sprintf("%s-controlplane", name.Name),
			Namespace:  name.Namespace,
		},
	}

=======
>>>>>>> ebcb5447
	if err := c.Create(ctx, &cpt); err != nil {
		if apierrors.IsAlreadyExists(err) {
			return nil
		}
		return fmt.Errorf("failed to create KThreesControlPlaneTemplate: %w", err)
	}
	return nil
}

func (k3sintel) CreateControlPlaneMachineTemplate(ctx context.Context, c client.Client, name types.NamespacedName) error {
	cpmt := intelv1alpha1.IntelMachineTemplate{
		ObjectMeta: metav1.ObjectMeta{
			Name:      fmt.Sprintf("%s-controlplane", name.Name),
			Namespace: name.Namespace,
		},
		Spec: intelv1alpha1.IntelMachineTemplateSpec{
			Template: intelv1alpha1.IntelMachineTemplateSpecTemplate{},
		},
	}
	return c.Create(ctx, &cpmt)
}

func (k3sintel) CreateClusterTemplate(ctx context.Context, c client.Client, name types.NamespacedName) error {
	uct := unstructured.Unstructured{
		Object: map[string]interface{}{
			"apiVersion": intelv1alpha1.GroupVersion.String(),
			"kind":       "IntelClusterTemplate",
			"metadata": map[string]interface{}{
				"name":      name.Name,
				"namespace": name.Namespace,
			},
			"spec": map[string]interface{}{
				"template": map[string]interface{}{
					"metadata": map[string]interface{}{},
					"spec":     map[string]interface{}{},
				},
			},
		},
	}
	return c.Create(ctx, &uct)
}

func (k3sintel) DeletePrerequisites(ctx context.Context, c client.Client, name types.NamespacedName) error {
	return nil
}

func (k3sintel) GetPrerequisites(ctx context.Context, c client.Client, name types.NamespacedName) error {
	return nil
}

func (k3sintel) GetControlPlaneTemplate(ctx context.Context, c client.Client, name types.NamespacedName) error {
	return c.Get(ctx, name, &kthreescpv1beta2.KThreesControlPlane{})
}

func (k3sintel) GetControlPlaneMachineTemplate(ctx context.Context, c client.Client, name types.NamespacedName) error {
	return c.Get(ctx, types.NamespacedName{Name: name.Name + "-controlplane", Namespace: name.Namespace}, &intelv1alpha1.IntelMachineTemplate{})
}

func (k3sintel) GetClusterTemplate(ctx context.Context, c client.Client, name types.NamespacedName) error {
	return c.Get(ctx, name, &intelv1alpha1.IntelClusterTemplate{})
}<|MERGE_RESOLUTION|>--- conflicted
+++ resolved
@@ -8,21 +8,15 @@
 	"encoding/json"
 	"fmt"
 
-<<<<<<< HEAD
 	corev1 "k8s.io/api/core/v1"
 	apiextensionsv1 "k8s.io/apiextensions-apiserver/pkg/apis/apiextensions/v1"
-=======
->>>>>>> ebcb5447
 	metav1 "k8s.io/apimachinery/pkg/apis/meta/v1"
 	"k8s.io/apimachinery/pkg/apis/meta/v1/unstructured"
 	"k8s.io/apimachinery/pkg/types"
 	capiv1beta1 "sigs.k8s.io/cluster-api/api/v1beta1"
 	"sigs.k8s.io/controller-runtime/pkg/client"
 
-<<<<<<< HEAD
 	kthreesbootstrapv1beta2 "github.com/k3s-io/cluster-api-k3s/bootstrap/api/v1beta2"
-=======
->>>>>>> ebcb5447
 	kthreescpv1beta2 "github.com/k3s-io/cluster-api-k3s/controlplane/api/v1beta2"
 	intelv1alpha1 "github.com/open-edge-platform/cluster-api-provider-intel/api/v1alpha1"
 	apierrors "k8s.io/apimachinery/pkg/api/errors"
@@ -128,27 +122,6 @@
 		Namespace: name.Namespace,
 	}
 
-<<<<<<< HEAD
-	cpt.Spec.Template.Spec.KThreesConfigSpec = kthreesbootstrapv1beta2.KThreesConfigSpec{
-		Version: "v1.32.4+k3s1", // TODO: make configurable from the template
-		ServerConfig: kthreesbootstrapv1beta2.KThreesServerConfig{ // TODO: make configurable from the template
-			TLSSan:                 []string{"0.0.0.0"},
-			ClusterDomain:          "cluster.edge",
-			DisableCloudController: func(b bool) *bool { return &b }(false),
-		},
-	}
-
-	cpt.Spec.Template.Spec.MachineTemplate = kthreescpv1beta2.KThreesControlPlaneMachineTemplate{
-		InfrastructureRef: corev1.ObjectReference{
-			APIVersion: "infrastructure.cluster.x-k8s.io/v1beta1",
-			Kind:       "IntelMachineTemplate",
-			Name:       fmt.Sprintf("%s-controlplane", name.Name),
-			Namespace:  name.Namespace,
-		},
-	}
-
-=======
->>>>>>> ebcb5447
 	if err := c.Create(ctx, &cpt); err != nil {
 		if apierrors.IsAlreadyExists(err) {
 			return nil
