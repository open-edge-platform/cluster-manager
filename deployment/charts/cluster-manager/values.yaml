# SPDX-FileCopyrightText: (C) 2025 Intel Corporation
#
# SPDX-License-Identifier: Apache-2.0

global:
  registry: {} # TODO: Add correct registry
  # name:
  imagePullSecrets: []

# This is to override the chart name.
nameOverride: ""
fullNameOverride: ""
registry: {}
# This section builds out the service account more information can be found here: https://kubernetes.io/docs/concepts/security/service-accounts/
serviceAccount:
  # Specifies whether a service account should be created
  create: true
  # The name of the service account to use.
  # If not set and create is true, a name is generated using the fullname template.
  name: ""

clusterManager:
  image:
    registry:
      name: registry-rs.edgeorchestration.intel.com
    #  name:
    #  imagePullSecrets: []
    repository: edge-orch/cluster/cluster-manager
    pullPolicy: IfNotPresent
    tag: ""

  replicaCount: 1

  resources:
    limits:
      cpu: 1
      memory: 512Mi
    requests:
      cpu: 10m
      memory: 128Mi

  readinessProbe:
    httpGet:
      path: /v2/healthz
      port: 8080

  clientRateLimiter:
    qps: "50"
    burst: "200"

  # This is for setting Kubernetes Annotations to a Pod.
  podAnnotations: {}

  # This is for setting Kubernetes Labels to a Pod.
  podLabels: {}

  ## Configure Pods Security Context
  podSecurityContext:
    #runAsGroup:
    runAsNonRoot: true

  ## Configure Container Security Context (only main container)
  containerSecurityContext:
    allowPrivilegeEscalation: false
    readOnlyRootFilesystem: true
    seccompProfile:
      type: RuntimeDefault
    capabilities:
      drop:
      - "ALL"

  # Additional command line flags to pass.
  extraArgs:
    disable-auth: false
    disable-multi-tenancy: false
    disable-inventory: false
    disable-metrics: true
<<<<<<< HEAD
    default-template: "baseline-k3s-v0.0.8"
    kubeconfig-ttl-hours: 0
=======
    default-template: "baseline-k3s-v0.0.9"
>>>>>>> ba0ca892

  extraEnv: []

  args:
    loglevel: 0
    logformat: human
    # systemLabelsPrefixes: edge-orchestrator.intel.com,cluster.x-k8s.io,topology.cluster.x-k8s.io,fluentBitLoggingHost,prometheusMetricsURL
    clusterdomain: kind.internal
    username: admin
    inventory: inventory.orch-infra.svc.cluster.local:50051

  service:
    rest:
      port: 8080

templateController:
  image:
    registry:
      name: registry-rs.edgeorchestration.intel.com
    #  name:
    #  imagePullSecrets: []
    repository: edge-orch/cluster/template-controller
    pullPolicy: IfNotPresent
    tag: ""

  replicaCount: 1

  resources:
    limits:
      cpu: 1
      memory: 512Mi
    requests:
      cpu: 10m
      memory: 128Mi

  # This is for setting Kubernetes Annotations to a Pod.
  podAnnotations: {}

  # This is for setting Kubernetes Labels to a Pod.
  podLabels: {}

  ## Configure Pods Security Context
  podSecurityContext:
    #runAsGroup:
    runAsNonRoot: true

  ## Configure Container Security Context (only main container)
  containerSecurityContext:
    allowPrivilegeEscalation: false
    readOnlyRootFilesystem: true
    seccompProfile:
      type: RuntimeDefault
    capabilities:
      drop:
        - "ALL"

  # Additional command line flags to pass.
  extraArgs:
    - "--webhook-enabled=true"

  extraEnv: []

  args:
    loglevel: "-loglevel=0"
    logformat: "-logformat=human"

metrics:
  enabled: false
  service:
    port: 8080
    labels:
      templateController:
        app: "template-controller-metrics-svc"
  serviceMonitor:
    labels: {}
  dashboardAdminFolder: orchestrator

webhookService:
  enabled: true
  type: ClusterIP
  ports:
    - name: webhook-server
      port: 443
      targetPort: 9443
      protocol: TCP

customDefaultTemplates:
# my-custom-template.json: |-
#   {
#     "name": "sample",
#     "version": "v1.0.0",
#     **etc**
#   }

service:
  opa:
    enabled: true
    type: ClusterIP
    port: 8111


openidc:
  issuer: http://platform-keycloak.orch-platform.svc/realms/master
  insecureSkipVerify: false

openpolicyagent:
  enabled: true
  port: 8181
  image: openpolicyagent/opa
  tag: 1.2.0
  security:
    allowPrivilegeEscalation: false
    readOnlyRootFilesystem: true
    seccompProfile:
      type: RuntimeDefault
    capabilities:
      drop:
        - "ALL"<|MERGE_RESOLUTION|>--- conflicted
+++ resolved
@@ -75,12 +75,8 @@
     disable-multi-tenancy: false
     disable-inventory: false
     disable-metrics: true
-<<<<<<< HEAD
-    default-template: "baseline-k3s-v0.0.8"
+    default-template: "baseline-k3s-v0.0.9"
     kubeconfig-ttl-hours: 0
-=======
-    default-template: "baseline-k3s-v0.0.9"
->>>>>>> ba0ca892
 
   extraEnv: []
 
