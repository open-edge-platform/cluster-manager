# SPDX-FileCopyrightText: (C) 2025 Intel Corporation
# SPDX-License-Identifier: Apache-2.0

apiVersion: v2
name: cluster-manager
description: A Helm chart for the Cluster Manager
# A chart can be either an 'application' or a 'library' chart.
#
# Application charts are a collection of templates that can be packaged into versioned archives
# to be deployed.
#
# Library charts provide useful utilities or functions for the chart developer. They're included as
# a dependency of application charts to inject those utilities and functions into the rendering
# pipeline. Library charts do not define any templates and therefore cannot be deployed.
type: application
# This is the chart version. This version number should be incremented each time you make changes
# to the chart and its templates, including the app version.
# Versions are expected to follow Semantic Versioning (https://semver.org/)
<<<<<<< HEAD
version: 2.1.9-dev
appVersion: 2.1.9-dev
=======
version: 2.1.9
appVersion: 2.1.9
>>>>>>> 63f0c594
annotations:
  revision: 1a77f6937399f48a4e37a512f6d0e297e6e8adff
  created: "2025-07-22T17:32:24Z"<|MERGE_RESOLUTION|>--- conflicted
+++ resolved
@@ -16,13 +16,8 @@
 # This is the chart version. This version number should be incremented each time you make changes
 # to the chart and its templates, including the app version.
 # Versions are expected to follow Semantic Versioning (https://semver.org/)
-<<<<<<< HEAD
-version: 2.1.9-dev
-appVersion: 2.1.9-dev
-=======
-version: 2.1.9
-appVersion: 2.1.9
->>>>>>> 63f0c594
+version: 2.1.10-dev
+appVersion: 2.1.10-dev
 annotations:
   revision: 1a77f6937399f48a4e37a512f6d0e297e6e8adff
   created: "2025-07-22T17:32:24Z"