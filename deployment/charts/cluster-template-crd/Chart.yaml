# SPDX-FileCopyrightText: (C) 2025 Intel Corporation
#
# SPDX-License-Identifier: Apache-2.0
---
apiVersion: v2
name: cluster-template-crd
description: A Helm chart for the ClusterTemplate CRD
type: application
<<<<<<< HEAD
version: 2.1.9-dev
appVersion: 2.1.9-dev
=======
version: 2.1.9
appVersion: 2.1.9
>>>>>>> 63f0c594
annotations:
  revision: 1a77f6937399f48a4e37a512f6d0e297e6e8adff
  created: "2025-07-22T17:32:24Z"<|MERGE_RESOLUTION|>--- conflicted
+++ resolved
@@ -6,13 +6,8 @@
 name: cluster-template-crd
 description: A Helm chart for the ClusterTemplate CRD
 type: application
-<<<<<<< HEAD
-version: 2.1.9-dev
-appVersion: 2.1.9-dev
-=======
-version: 2.1.9
-appVersion: 2.1.9
->>>>>>> 63f0c594
+version: 2.1.10-dev
+appVersion: 2.1.10-dev
 annotations:
   revision: 1a77f6937399f48a4e37a512f6d0e297e6e8adff
   created: "2025-07-22T17:32:24Z"